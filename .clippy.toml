--- conflicted
+++ resolved
@@ -1,7 +1,3 @@
-<<<<<<< HEAD
-msrv = "1.73"  # MSRV
-=======
->>>>>>> afd27559
 warn-on-all-wildcard-imports = true
 allow-print-in-tests = true
 allow-expect-in-tests = true
