--- conflicted
+++ resolved
@@ -2,7 +2,7 @@
 resolver = "2"
 
 [workspace.package]
-repository = "REPOSITORY"
+repository = "https://github.com/clap-rs/clap-verbosity-flag"
 license = "MIT OR Apache-2.0"
 edition = "2021"
 rust-version = "1.74"  # MSRV
@@ -85,21 +85,12 @@
 zero_sized_map_values = "warn"
 
 [package]
-<<<<<<< HEAD
 name = "clap-verbosity-flag"
 version = "2.2.1"
 description = "Easily add a `--verbose` flag to CLIs using Clap"
 authors = ["Pascal Hertleif <killercup@gmail.com>"]
-repository = "https://github.com/clap-rs/clap-verbosity-flag"
 readme = "README.md"
-=======
-name = "PROJECT"
-version = "0.0.1"
-description = "DESCRIPTION"
-categories = []
-keywords = []
 repository.workspace = true
->>>>>>> 87d9ae55
 license.workspace = true
 edition.workspace = true
 rust-version.workspace = true
