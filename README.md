--- conflicted
+++ resolved
@@ -42,13 +42,5 @@
 
 Unless you explicitly state otherwise, any contribution intentionally
 submitted for inclusion in the work by you, as defined in the Apache-2.0
-<<<<<<< HEAD
-license, shall be dual licensed as above, without any additional terms or
-conditions.
-=======
 license, shall be dual-licensed as above, without any additional terms or
-conditions.
-
-[Crates.io]: https://crates.io/crates/PROJECT
-[Documentation]: https://docs.rs/PROJECT
->>>>>>> d159ec52
+conditions.